# Changelog
All notable changes to this project will be documented in this file.

The format is based on [Keep a Changelog](https://keepachangelog.com/en/1.0.0/),
and this project adheres to [Semantic Versioning](https://semver.org/spec/v2.0.0.html).

## Unreleased
<<<<<<< HEAD
Lambda teardown interception point added
=======

## 4.0.0-beta.3 - 2024-09-18
Lambda teardown interception point added"
>>>>>>> 9f5d59ae

## 4.0.0-beta.2 - 2024-09-16
Database replica injection, inluding separate access to main and read replica

## 4.0.0-beta.1 - 2024-09-16

## 4.0.0-beta.0 - 2024-09-14
Merged with cdk-typescript-lib

## 3.2.0-beta.3 - 2024-08-27
Serverless database connection parameters configurable by environment variables

## 3.2.0-beta.2 - 2024-08-24
Serverless database connection parameters (hard-coded for now)

## 3.2.0-beta.1 - 2024-08-24
Added application name for serverless DB connection

## 3.2.0-beta.0 - 2024-08-24
Postgress connection moved to `serverless-postgres` instead of `pg`

## 3.1.1 - 2024-07-25
Order of teardown handlers fixed

## 3.1.0 - 2024-07-21
Telegraf connector automatically calling handleUpdate

## 3.1.0-beta.0 - 2024-07-21

## 3.0.0 - 2024-06-21
Features introduced in the beta version stabilised and documented

## 3.0.0-beta.4 - 2024-06-21
Better types compatibility for primitive types in `typedQuery`

## 3.0.0-beta.3 - 2024-06-18
Handler prop event exceptionally accepts undefined value

## 3.0.0-beta.2 - 2024-06-17
### Added
- Telegraf connector

## 3.0.0-beta.1 - 2024-06-17
AWS secrets connector simplified

### Added
- Source event injection into the AWS lambda

## 3.0.0-beta.0 - 2024-06-16
AWS secrets connector added

### Removed
- Deprecated `handlerImpl` and `connectedHandlerImpl`

## 2.2.1 - 2024-05-27
Optional links added to push notifications

## 2.2.0 - 2024-05-27

## 2.1.2 - 2024-05-11
Dependencies updated

## 2.1.1 - 2024-04-29
Dictionary schemas integrated

## 2.1.0 - 2024-04-25
Primitive types now accepted by `typedQuery`

### Added
- Stable version of Firebase admin connectivity

### Changed
- `handlerImpl` and `connectedHandlerImpl` are now deprecated. They are replaced by a more flexible `connectLambda`

## 2.1.0-beta.0 - 2024-04-22

## 2.0.0-beta.2 - 2024-04-15

## 2.0.0-beta.1 - 2024-04-15
### Added
- Shortcut parameters for `lambdaConnector`

## 2.0.0-beta.0 - 2024-04-14
Firebase admin connection support

## 1.6.0-beta.0 - 2024-04-14
Replacing handlerImpl and connectedHandlerImpl by lambdaConnector

## 1.5.0 - 2024-04-09
Security context added for handlers through the optional `authenticator` parameter

## 1.5.0-beta.1 - 2024-04-09

## 1.5.0-beta.0 - 2024-04-09

## 1.4.0 - 2024-04-02
"FUNCTION" action for inserted fields

## 1.3.0 - 2024-03-28
Migrated to Typescript 5.4

## 1.2.1 - 2024-03-27
Counter actions for number fields

## 1.2.0 - 2024-03-27

## 1.1.0 - 2024-03-25
Optional `errorHandler` parameter for `handlerImpl` and `connectedHandlerImpl`

## 1.1.0-beta.1 - 2024-03-23

## 1.1.0-beta.0 - 2024-03-23
Custom error handlers for handler implementations

## 1.0.2 - 2024-03-17
Dependencies updated

## 1.0.1 - 2024-03-13
Documented and released<|MERGE_RESOLUTION|>--- conflicted
+++ resolved
@@ -5,13 +5,10 @@
 and this project adheres to [Semantic Versioning](https://semver.org/spec/v2.0.0.html).
 
 ## Unreleased
-<<<<<<< HEAD
-Lambda teardown interception point added
-=======
+Insights layer added to lambda functions
 
 ## 4.0.0-beta.3 - 2024-09-18
 Lambda teardown interception point added"
->>>>>>> 9f5d59ae
 
 ## 4.0.0-beta.2 - 2024-09-16
 Database replica injection, inluding separate access to main and read replica
